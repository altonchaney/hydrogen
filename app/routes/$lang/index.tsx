--- conflicted
+++ resolved
@@ -1,12 +1,3 @@
-<<<<<<< HEAD
-import Component from '~/routes/index';
-
-export {loader} from '~/routes/index';
-
-export default Component;
-
-=======
->>>>>>> 183caa27
 // Everything in the $lang folder is a re-export of the route folder
 // Wondering if we can just have it as a build process (dynamically creates these
 // files based on the files in the routes folder) during build/hot reload process
