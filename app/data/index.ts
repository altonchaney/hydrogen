--- conflicted
+++ resolved
@@ -1313,6 +1313,181 @@
   };
 }
 
+
+
+
+/*
+  Homepage ------------------------------------------------------------------------------------------------------------------------------------------------------------------------
+*/
+
+export async function getHomeSeoData({ params }: { params: Params }): Promise<HomeSeoData | null | undefined> {
+  const { language, country } = getLocalizationFromLang(params.lang);
+
+  const {data, errors} = await getStorefrontData<{ shop: HomeSeoData }>({
+    query: HOMEPAGE_SEO_QUERY,
+    variables: {
+      language,
+      country,
+    },
+  });
+
+  if (errors) {
+    const errorMessages = errors.map(error => error.message).join('\n')
+    throw new Error(errorMessages)
+  }
+
+  return data?.shop
+}
+
+const HOMEPAGE_SEO_QUERY = `#graphql
+  query shopInfo {
+    shop {
+      name
+      description
+    }
+  }
+`;
+
+
+export async function getCollectionHeroData({ params, handle, delay }: { delay?: number, params: Params, handle: string }): Promise<CollectionHero | null | undefined> {
+  const { language, country } = getLocalizationFromLang(params.lang);
+
+  const {data, errors} = await getStorefrontData<{ hero: CollectionHero }>({
+    query: COLLECTION_CONTENT_QUERY,
+    variables: {
+      language,
+      country,
+      handle
+    },
+  });
+
+  if (errors) {
+    const errorMessages = errors.map(error => error.message).join('\n')
+    throw new Error(errorMessages)
+  }
+
+  return data?.hero
+}
+
+
+export const COLLECTION_CONTENT_FRAGMENT = `#graphql
+  ${MEDIA_FRAGMENT}
+  fragment CollectionContent on Collection {
+    id
+    handle
+    title
+    descriptionHtml
+    heading: metafield(namespace: "hero", key: "title") {
+      value
+    }
+    byline: metafield(namespace: "hero", key: "byline") {
+      value
+    }
+    cta: metafield(namespace: "hero", key: "cta") {
+      value
+    }
+    spread: metafield(namespace: "hero", key: "spread") {
+      reference {
+        ...Media
+      }
+    }
+    spreadSecondary: metafield(namespace: "hero", key: "spread_secondary") {
+      reference {
+        ...Media
+      }
+    }
+  }
+`
+
+export const COLLECTION_CONTENT_QUERY = `#graphql
+  ${COLLECTION_CONTENT_FRAGMENT}
+  query collectionContent($handle: String, $country: CountryCode, $language: LanguageCode)
+  @inContext(country: $country, language: $language) {
+    hero: collection(handle: $handle) {
+      ...CollectionContent
+    }
+  }
+`;
+
+export async function getFeaturedCollectionData({ params }: { params: Params }): Promise<Collection[] | null | undefined> {
+  const { language, country } = getLocalizationFromLang(params.lang);
+
+  const {data, errors} = await getStorefrontData<{ collections: CollectionConnection }>({
+    query: FEATURED_COLLECTIONS_QUERY,
+    variables: {
+      language,
+      country,
+    },
+  });
+
+  if (errors) {
+    const errorMessages = errors.map(error => error.message).join('\n')
+    throw new Error(errorMessages)
+  }
+
+  return data?.collections?.nodes
+}
+
+// @see: https://shopify.dev/api/storefront/2022-01/queries/collections
+export const FEATURED_COLLECTIONS_QUERY = `#graphql
+  query homepageFeaturedCollections($country: CountryCode, $language: LanguageCode)
+  @inContext(country: $country, language: $language) {
+    collections(
+      first: 4,
+      sortKey: UPDATED_AT
+    ) {
+      nodes {
+        id
+        title
+        handle
+        image {
+          altText
+          width
+          height
+          url
+        }
+      }
+    }
+  }
+`;
+
+export async function getFeaturedProductsData({ params }: { params: Params }): Promise<Product[] | null | undefined> {
+  const { language, country } = getLocalizationFromLang(params.lang);
+
+  const {data, errors} = await getStorefrontData<{ products: ProductConnection }>({
+    query: HOMEPAGE_FEATURED_PRODUCTS_QUERY,
+    variables: {
+      language,
+      country,
+    },
+  });
+
+  if (errors) {
+    const errorMessages = errors.map(error => error.message).join('\n')
+    throw new Error(errorMessages)
+  }
+
+  return data?.products?.nodes
+}
+
+// @see: https://shopify.dev/api/storefront/2022-01/queries/products
+export const HOMEPAGE_FEATURED_PRODUCTS_QUERY = `#graphql
+  ${PRODUCT_CARD_FRAGMENT}
+  query homepageFeaturedProducts($country: CountryCode, $language: LanguageCode)
+  @inContext(country: $country, language: $language) {
+    products(first: 8) {
+      nodes {
+        ...ProductCard
+      }
+    }
+  }
+`;
+
+
+/*
+  Account ------------------------------------------------------------------------------------------------------------------------------------------------------------------------
+*/
+
 const LOGIN_MUTATION = `#graphql
   mutation customerAccessTokenCreate($input: CustomerAccessTokenCreateInput!) {
     customerAccessTokenCreate(input: $input) {
@@ -1668,168 +1843,6 @@
   }
 }
 
-<<<<<<< HEAD
-export async function getHomeSeoData({ params }: { params: Params }): Promise<HomeSeoData | null | undefined> {
-  const { language, country } = getLocalizationFromLang(params.lang);
-
-  const {data, errors} = await getStorefrontData<{ shop: HomeSeoData }>({
-    query: HOMEPAGE_SEO_QUERY,
-    variables: {
-      language,
-      country,
-    },
-  });
-
-  if (errors) {
-    const errorMessages = errors.map(error => error.message).join('\n')
-    throw new Error(errorMessages)
-  }
-
-  return data?.shop
-}
-
-const HOMEPAGE_SEO_QUERY = `#graphql
-  query shopInfo {
-    shop {
-      name
-      description
-    }
-  }
-`;
-
-export async function getCollectionHeroData({ params, handle, delay }: { delay?: number, params: Params, handle: string }): Promise<CollectionHero | null | undefined> {
-  const { language, country } = getLocalizationFromLang(params.lang);
-
-  const {data, errors} = await getStorefrontData<{ hero: CollectionHero }>({
-    query: COLLECTION_CONTENT_QUERY,
-    variables: {
-      language,
-      country,
-      handle
-    },
-  });
-
-  if (errors) {
-    const errorMessages = errors.map(error => error.message).join('\n')
-    throw new Error(errorMessages)
-  }
-
-  return data?.hero
-}
-
-export const COLLECTION_CONTENT_FRAGMENT = `#graphql
-  ${MEDIA_FRAGMENT}
-  fragment CollectionContent on Collection {
-    id
-    handle
-    title
-    descriptionHtml
-    heading: metafield(namespace: "hero", key: "title") {
-      value
-    }
-    byline: metafield(namespace: "hero", key: "byline") {
-      value
-    }
-    cta: metafield(namespace: "hero", key: "cta") {
-      value
-    }
-    spread: metafield(namespace: "hero", key: "spread") {
-      reference {
-        ...Media
-      }
-    }
-    spreadSecondary: metafield(namespace: "hero", key: "spread_secondary") {
-      reference {
-        ...Media
-      }
-    }
-  }
-`
-
-export const COLLECTION_CONTENT_QUERY = `#graphql
-  ${COLLECTION_CONTENT_FRAGMENT}
-  query collectionContent($handle: String, $country: CountryCode, $language: LanguageCode)
-  @inContext(country: $country, language: $language) {
-    hero: collection(handle: $handle) {
-      ...CollectionContent
-    }
-  }
-`;
-
-export async function getFeaturedCollectionData({ params }: { params: Params }): Promise<Collection[] | null | undefined> {
-  const { language, country } = getLocalizationFromLang(params.lang);
-
-  const {data, errors} = await getStorefrontData<{ collections: CollectionConnection }>({
-    query: FEATURED_COLLECTIONS_QUERY,
-    variables: {
-      language,
-      country,
-    },
-  });
-
-  if (errors) {
-    const errorMessages = errors.map(error => error.message).join('\n')
-    throw new Error(errorMessages)
-  }
-
-  return data?.collections?.nodes
-}
-
-// @see: https://shopify.dev/api/storefront/2022-01/queries/collections
-export const FEATURED_COLLECTIONS_QUERY = `#graphql
-  query homepageFeaturedCollections($country: CountryCode, $language: LanguageCode)
-  @inContext(country: $country, language: $language) {
-    collections(
-      first: 4,
-      sortKey: UPDATED_AT
-    ) {
-      nodes {
-        id
-        title
-        handle
-        image {
-          altText
-          width
-          height
-          url
-        }
-      }
-    }
-  }
-`;
-
-export async function getFeaturedProductsData({ params }: { params: Params }): Promise<Product[] | null | undefined> {
-  const { language, country } = getLocalizationFromLang(params.lang);
-
-  const {data, errors} = await getStorefrontData<{ products: ProductConnection }>({
-    query: HOMEPAGE_FEATURED_PRODUCTS_QUERY,
-    variables: {
-      language,
-      country,
-    },
-  });
-
-  if (errors) {
-    const errorMessages = errors.map(error => error.message).join('\n')
-    throw new Error(errorMessages)
-  }
-
-  return data?.products?.nodes
-}
-
-// @see: https://shopify.dev/api/storefront/2022-01/queries/products
-export const HOMEPAGE_FEATURED_PRODUCTS_QUERY = `#graphql
-  ${PRODUCT_CARD_FRAGMENT}
-  query homepageFeaturedProducts($country: CountryCode, $language: LanguageCode)
-  @inContext(country: $country, language: $language) {
-    products(first: 8) {
-      nodes {
-        ...ProductCard
-      }
-    }
-  }
-`;
-=======
 const UPDATE_ADDRESS_MUTATION = `#graphql
   mutation customerAddressUpdate(
     $address: MailingAddressInput!
@@ -2023,4 +2036,3 @@
 
   return data.customerAddressCreate.customerAddress.id;
 }
->>>>>>> f1832525
