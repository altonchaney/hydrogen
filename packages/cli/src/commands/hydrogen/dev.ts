import path from 'path';
import fs from 'fs/promises';
import {output} from '@shopify/cli-kit';
import {copyPublicFiles} from './build.js';
import {getProjectPaths, getRemixConfig} from '../../utils/config.js';
import {muteDevLogs} from '../../utils/log.js';
import {commonFlags} from '../../utils/flags.js';
import Command from '@shopify/cli-kit/node/base-command';
import Flags from '@oclif/core/lib/flags.js';
import {startMiniOxygen} from '../../utils/mini-oxygen.js';

const LOG_INITIAL_BUILD = '\n🏁 Initial build';
const LOG_REBUILDING = '🧱 Rebuilding...';
const LOG_REBUILT = '🚀 Rebuilt';

// @ts-ignore
export default class Dev extends Command {
  static description =
    'Runs Hydrogen storefront in a MiniOxygen worker in development';
  static flags = {
    ...commonFlags,
    port: Flags.integer({
      description: 'Port to run the preview server on',
      env: 'SHOPIFY_HYDROGEN_FLAG_PORT',
      default: 3000,
    }),
    entry: Flags.string({
      env: 'SHOPIFY_HYDROGEN_FLAG_ENTRY',
      required: true,
    }),
  };

  async run(): Promise<void> {
    // @ts-ignore
    const {flags} = await this.parse(Dev);
    const directory = flags.path ? path.resolve(flags.path) : process.cwd();

    await runDev({...flags, path: directory});
  }
}

export async function runDev({
  entry,
  port,
  path: appPath,
}: {
  entry: string;
  port?: number;
  path?: string;
}) {
  if (!process.env.NODE_ENV) process.env.NODE_ENV = 'development';

  muteDevLogs();

  await compileAndWatch(getProjectPaths(appPath, entry), {port});
}

async function compileAndWatch(
  projectPaths: ReturnType<typeof getProjectPaths>,
  options: {port?: number; cacheBust?: string} = {},
  isInit = true,
) {
  isInit && console.time(LOG_INITIAL_BUILD);

  const {root, entryFile, publicPath, buildPathClient, buildPathWorkerFile} =
    projectPaths;

  // Changing these files requires re-running `remix.config.js`
  const shouldReloadRemixApp = (file: string) =>
<<<<<<< HEAD
    file.startsWith(path.resolve(root, 'remix.config.')) ||
    (process.env.LOCAL_DEV &&
      file.includes(path.resolve('/hydrogen/dist/build/index.js')));
=======
    file.startsWith(path.resolve(root, 'remix.config.'));
>>>>>>> d2c57e6c

  const remixConfig = await getRemixConfig(
    root,
    entryFile,
    publicPath,
    options.cacheBust,
  );

  const copyingFiles = copyPublicFiles(publicPath, buildPathClient);

  const remix = await import('@remix-run/dev/dist/compiler.js');
  const stopCompileWatcher = await remix.watch(remixConfig, {
    mode: process.env.NODE_ENV as any,
    async onInitialBuild() {
      await copyingFiles;

      if (isInit) {
        console.timeEnd(LOG_INITIAL_BUILD);

        await startMiniOxygen({
          root,
          port: options.port,
          watch: true,
          buildPathWorkerFile,
          buildPathClient,
        });
      }
    },
    async onFileCreated(file: string) {
      output.info(`\n📄 File created: ${path.relative(root, file)}`);
      if (file.startsWith(publicPath)) {
        await copyPublicFiles(file, file.replace(publicPath, buildPathClient));
      }

      if (shouldReloadRemixApp(file)) {
        await reloadRemixApp(file);
      }
    },
    async onFileChanged(file: string) {
      output.info(`\n📄 File changed: ${path.relative(root, file)}`);
      if (file.startsWith(publicPath)) {
        await copyPublicFiles(file, file.replace(publicPath, buildPathClient));
      }

      if (shouldReloadRemixApp(file)) {
        await reloadRemixApp(file);
      }
    },
    async onFileDeleted(file: string) {
      output.info(`\n📄 File deleted: ${path.relative(root, file)}`);
      if (file.startsWith(publicPath)) {
        await fs.unlink(file.replace(publicPath, buildPathClient));
      }

      if (shouldReloadRemixApp(file)) {
        await reloadRemixApp(file);
      }
    },
    onRebuildStart() {
      output.info(LOG_REBUILDING);
      console.time(LOG_REBUILT);
    },
    async onRebuildFinish() {
      console.timeEnd(LOG_REBUILT);
    },
  });

  async function reloadRemixApp(cacheBust: string) {
    await stopCompileWatcher();
    compileAndWatch(projectPaths, {...options, cacheBust}, false);
  }
}<|MERGE_RESOLUTION|>--- conflicted
+++ resolved
@@ -67,13 +67,7 @@
 
   // Changing these files requires re-running `remix.config.js`
   const shouldReloadRemixApp = (file: string) =>
-<<<<<<< HEAD
-    file.startsWith(path.resolve(root, 'remix.config.')) ||
-    (process.env.LOCAL_DEV &&
-      file.includes(path.resolve('/hydrogen/dist/build/index.js')));
-=======
     file.startsWith(path.resolve(root, 'remix.config.'));
->>>>>>> d2c57e6c
 
   const remixConfig = await getRemixConfig(
     root,
