{
  "name": "@shopify/cli-hydrogen",
  "publishConfig": {
    "access": "public",
    "@shopify:registry": "https://registry.npmjs.org"
  },
  "version": "5.2.3",
  "license": "MIT",
  "type": "module",
  "scripts": {
    "build": "tsup && node scripts/build-check.mjs",
    "dev": "tsup --watch",
    "typecheck": "tsc --noEmit",
    "generate:manifest": "node scripts/generate-manifest.mjs",
    "test": "cross-env SHOPIFY_UNIT_TEST=1 vitest run --test-timeout=15000",
    "test:watch": "cross-env SHOPIFY_UNIT_TEST=1 vitest --test-timeout=15000"
  },
  "devDependencies": {
    "@types/diff": "^5.0.2",
    "@types/fs-extra": "^11.0.1",
    "@types/gunzip-maybe": "^1.4.0",
    "@types/prettier": "^2.7.2",
    "@types/recursive-readdir": "^2.2.1",
    "@types/stack-trace": "^0.0.30",
    "@types/tar-fs": "^2.0.1",
    "devtools-protocol": "^0.0.1177611",
    "get-port": "^7.0.0",
    "@vitest/coverage-v8": "^0.33.0",
    "fast-glob": "^3.2.12",
    "flame-chart-js": "2.3.1",
    "type-fest": "^3.6.0",
    "vitest": "^0.33.0"
  },
<<<<<<< HEAD
  "peerDependencies": {
    "@remix-run/react": "2.0.0",
    "@shopify/hydrogen-react": "^2023.7.2",
    "@shopify/remix-oxygen": "^1.1.3"
  },
  "dependencies": {
    "@ast-grep/napi": "0.11.0",
    "@graphql-codegen/cli": "3.3.1",
    "@oclif/core": "2.8.11",
    "@remix-run/dev": "2.0.0",
    "@shopify/cli-kit": "3.48.0",
=======
  "dependencies": {
    "@ast-grep/napi": "0.11.0",
    "@graphql-codegen/cli": "3.3.1",
    "@oclif/core": "2.11.7",
    "@shopify/cli-kit": "3.49.2",
>>>>>>> 33258210
    "@shopify/hydrogen-codegen": "^0.0.2",
    "@shopify/mini-oxygen": "^2.2.1",
    "@shopify/oxygen-cli": "^1.12.0",
    "ansi-escapes": "^6.2.0",
    "diff": "^5.1.0",
    "fs-extra": "^11.1.0",
    "get-port": "^7.0.0",
    "gunzip-maybe": "^1.4.2",
    "miniflare": "3.20230918.0",
    "prettier": "^2.8.4",
    "source-map": "^0.7.4",
    "stack-trace": "^1.0.0-pre2",
    "tar-fs": "^2.1.1",
    "typescript": "^5.2.2",
    "use-resize-observer": "^9.1.0",
    "ws": "^8.13.0"
  },
  "peerDependencies": {
    "@remix-run/dev": "1.19.1",
    "@remix-run/react": "1.19.1",
    "@shopify/hydrogen-react": "^2023.7.4",
    "@shopify/remix-oxygen": "^1.1.4"
  },
  "peerDependenciesMeta": {
    "@remix-run/dev": {
      "optional": true
    },
    "@remix-run/react": {
      "optional": true
    },
    "@shopify/hydrogen-react": {
      "optional": true
    },
    "@shopify/remix-oxygen": {
      "optional": true
    }
  },
  "bin": "dist/create-app.js",
  "exports": {
    "./package.json": "./package.json",
    "./commands/hydrogen/init": "./dist/commands/hydrogen/init.js"
  },
  "files": [
    "dist",
    "oclif.manifest.json"
  ],
  "engines": {
    "node": ">=16.13"
  },
  "oclif": {
    "commands": "dist/commands",
    "hooks": {
      "init": "./dist/hooks/init.js"
    },
    "topics": {
      "hydrogen": {
        "description": "Hydrogen commands"
      }
    }
  }
}<|MERGE_RESOLUTION|>--- conflicted
+++ resolved
@@ -31,25 +31,11 @@
     "type-fest": "^3.6.0",
     "vitest": "^0.33.0"
   },
-<<<<<<< HEAD
-  "peerDependencies": {
-    "@remix-run/react": "2.0.0",
-    "@shopify/hydrogen-react": "^2023.7.2",
-    "@shopify/remix-oxygen": "^1.1.3"
-  },
-  "dependencies": {
-    "@ast-grep/napi": "0.11.0",
-    "@graphql-codegen/cli": "3.3.1",
-    "@oclif/core": "2.8.11",
-    "@remix-run/dev": "2.0.0",
-    "@shopify/cli-kit": "3.48.0",
-=======
   "dependencies": {
     "@ast-grep/napi": "0.11.0",
     "@graphql-codegen/cli": "3.3.1",
     "@oclif/core": "2.11.7",
     "@shopify/cli-kit": "3.49.2",
->>>>>>> 33258210
     "@shopify/hydrogen-codegen": "^0.0.2",
     "@shopify/mini-oxygen": "^2.2.1",
     "@shopify/oxygen-cli": "^1.12.0",
@@ -68,8 +54,8 @@
     "ws": "^8.13.0"
   },
   "peerDependencies": {
-    "@remix-run/dev": "1.19.1",
-    "@remix-run/react": "1.19.1",
+    "@remix-run/dev": "2.0.0",
+    "@remix-run/react": "2.0.0",
     "@shopify/hydrogen-react": "^2023.7.4",
     "@shopify/remix-oxygen": "^1.1.4"
   },
