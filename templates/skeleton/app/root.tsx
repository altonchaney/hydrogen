--- conflicted
+++ resolved
@@ -19,18 +19,14 @@
 import appStyles from './styles/app.css';
 import {Layout} from '~/components/Layout';
 
-<<<<<<< HEAD
 export const useRootLoaderData = () => {
   const [root] = useMatches();
   return root?.data as Awaited<ReturnType<typeof loader>>['data'];
 };
 
-// This is important to avoid re-fetching root queries on sub-navigations
-=======
 /**
  * This is important to avoid re-fetching root queries on sub-navigations
  */
->>>>>>> 5773f92a
 export const shouldRevalidate: ShouldRevalidateFunction = ({
   formMethod,
   currentUrl,
