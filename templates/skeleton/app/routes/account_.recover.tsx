--- conflicted
+++ resolved
@@ -1,13 +1,9 @@
-<<<<<<< HEAD
-import {json, redirect, type LoaderFunctionArgs} from '@shopify/remix-oxygen';
-=======
 import {
   json,
   redirect,
-  type LoaderArgs,
-  type ActionArgs,
+  type LoaderFunctionArgs,
+  type ActionFunctionArgs,
 } from '@shopify/remix-oxygen';
->>>>>>> 72b2f373
 import {Form, Link, useActionData} from '@remix-run/react';
 
 type ActionResponse = {
@@ -24,11 +20,7 @@
   return json({});
 }
 
-<<<<<<< HEAD
-export async function action({request, context}: LoaderFunctionArgs) {
-=======
-export async function action({request, context}: ActionArgs) {
->>>>>>> 72b2f373
+export async function action({request, context}: ActionFunctionArgs) {
   const {storefront} = context;
   const form = await request.formData();
   const email = form.has('email') ? String(form.get('email')) : null;
