--- conflicted
+++ resolved
@@ -25,13 +25,8 @@
     "react-dom": "^18.2.0"
   },
   "devDependencies": {
-<<<<<<< HEAD
     "@remix-run/dev": "2.1.0",
     "@remix-run/eslint-config": "2.1.0",
-=======
-    "@remix-run/dev": "1.19.1",
-    "@remix-run/eslint-config": "1.19.1",
->>>>>>> ad45656c
     "@shopify/oxygen-workers-types": "^3.17.3",
     "@shopify/prettier-config": "^1.1.2",
     "@total-typescript/ts-reset": "^0.4.2",
