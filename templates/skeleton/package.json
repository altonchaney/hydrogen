{
  "name": "skeleton",
  "private": true,
  "sideEffects": false,
  "version": "0.0.0",
  "scripts": {
    "build": "shopify hydrogen build --entry ./server",
    "dev": "shopify hydrogen dev --entry ./server",
    "preview": "npm run build && shopify hydrogen preview",
    "lint": "eslint --no-error-on-unmatched-pattern --ext .js,.ts,.jsx,.tsx .",
    "typecheck": "tsc --noEmit"
  },
  "prettier": "@shopify/prettier-config",
  "dependencies": {
<<<<<<< HEAD
    "@remix-run/react": "0.0.0-experimental-e18af792a",
    "@shopify/cli": "^3.38.0",
=======
    "@remix-run/react": "1.12.0",
    "@shopify/cli": "^3.23.0",
>>>>>>> 51e9022b
    "@shopify/cli-hydrogen": "^4.0.0-alpha.7",
    "@shopify/hydrogen": "^2.0.0-alpha.1",
    "@shopify/remix-oxygen": "^1.0.0-alpha.1",
    "graphql": "^16.6.0",
    "graphql-tag": "^2.12.6",
    "react": "^18.2.0",
    "react-dom": "^18.2.0"
  },
  "devDependencies": {
    "@remix-run/dev": "1.12.0",
    "@shopify/oxygen-workers-types": "^3.17.2",
    "@shopify/prettier-config": "^1.1.2",
    "@types/eslint": "^8.4.10",
    "@types/react": "^18.0.20",
    "@types/react-dom": "^18.0.6",
    "eslint": "^8.20.0",
    "eslint-plugin-hydrogen": "0.12.2",
    "typescript": "^4.8.3",
    "prettier": "^2.7.1"
  },
  "engines": {
    "node": ">=16.13"
  }
}<|MERGE_RESOLUTION|>--- conflicted
+++ resolved
@@ -12,13 +12,8 @@
   },
   "prettier": "@shopify/prettier-config",
   "dependencies": {
-<<<<<<< HEAD
-    "@remix-run/react": "0.0.0-experimental-e18af792a",
-    "@shopify/cli": "^3.38.0",
-=======
     "@remix-run/react": "1.12.0",
-    "@shopify/cli": "^3.23.0",
->>>>>>> 51e9022b
+    "@shopify/cli": "3.29.0",
     "@shopify/cli-hydrogen": "^4.0.0-alpha.7",
     "@shopify/hydrogen": "^2.0.0-alpha.1",
     "@shopify/remix-oxygen": "^1.0.0-alpha.1",
