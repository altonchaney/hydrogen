--- conflicted
+++ resolved
@@ -14,15 +14,9 @@
   "prettier": "@shopify/prettier-config",
   "dependencies": {
     "@remix-run/react": "1.12.0",
-<<<<<<< HEAD
     "@shopify/cli": "3.29.0",
-    "@shopify/cli-hydrogen": "^4.0.0-alpha.9",
-    "@shopify/hydrogen": "^2.0.0-alpha.3",
-=======
-    "@shopify/cli": "^3.23.0",
     "@shopify/cli-hydrogen": "^4.0.0-alpha.10",
     "@shopify/hydrogen": "^2023.1.0-alpha.1",
->>>>>>> 14f56712
     "@shopify/remix-oxygen": "^1.0.0-alpha.3",
     "@shopify/storefront-kit-react": "^2023.1.3",
     "graphql": "^16.6.0",
