import {
  json,
  type MetaFunction,
  type SerializeFrom,
  type LoaderArgs,
} from '@shopify/hydrogen-remix';
import {useLoaderData} from '@remix-run/react';
import type {
  Collection as CollectionType,
  Filter,
} from '@shopify/hydrogen-react/storefront-api-types';
import invariant from 'tiny-invariant';
import {PageHeader, Section, Text, SortFilter} from '~/components';
import {ProductGrid} from '~/components/ProductGrid';
import {getLocalizationFromLang} from '~/lib/utils';

import {PRODUCT_CARD_FRAGMENT} from '~/data';

const PAGINATION_SIZE = 48;

export async function loader({
  params,
  request,
  context: {storefront},
}: LoaderArgs) {
  const {collectionHandle} = params;

  invariant(collectionHandle, 'Missing collectionHandle param');

  const searchParams = new URL(request.url).searchParams;
  const knownFilters = ['cursor', 'productVendor', 'productType', 'available'];

  const variantOption: Record<string, string>[] = [];
  const variables: Record<string, string> = {};

  for (const [key, value] of searchParams.entries()) {
    // TODO: Add price min/max to query
    if (knownFilters.includes(key)) {
      variables[key] = value;
    } else {
      variantOption.push({name: key, value});
    }
  }

  const {language, country} = getLocalizationFromLang(params.lang);

  const {collection} = await storefront.query<{
<<<<<<< HEAD
    collection: Collection;
  }>(COLLECTION_QUERY, {
=======
    collection: CollectionType;
  }>({
    query: COLLECTION_QUERY,
>>>>>>> b9fa1175
    variables: {
      ...variables,
      handle: collectionHandle,
      pageBy: PAGINATION_SIZE,
      language,
      country,
      available: variables.available === 'false' ? false : true,
      // TODO: Can we pass in multiple variantOptions?
      variantOption: variantOption.length > 0 ? variantOption[0] : undefined,
    },
  });

  if (!collection) {
    throw new Response('Not found', {status: 404});
  }

  return json({collection});
}

export const meta: MetaFunction = ({
  data,
}: {
  data: SerializeFrom<typeof loader> | undefined;
}) => {
  return {
    title: data?.collection.seo?.title ?? 'Collection',
    description: data?.collection.seo?.description,
  };
};

export default function Collection() {
  const {collection} = useLoaderData<typeof loader>();

  return (
    <>
      <PageHeader heading={collection.title}>
        {collection?.description && (
          <div className="flex items-baseline justify-between w-full">
            <div>
              <Text format width="narrow" as="p" className="inline-block">
                {collection.description}
              </Text>
            </div>
          </div>
        )}
      </PageHeader>
      <Section>
        <SortFilter filters={collection.products.filters as Filter[]} />
        <ProductGrid
          key={collection.id}
          collection={collection as CollectionType}
          url={`/collections/${collection.handle}`}
        />
      </Section>
    </>
  );
}

const COLLECTION_QUERY = `#graphql
  ${PRODUCT_CARD_FRAGMENT}
  query CollectionDetails(
    $handle: String!
    $country: CountryCode
    $language: LanguageCode
    $pageBy: Int!
    $cursor: String
    $productVendor: String
    $productType: String
    $available: Boolean
    $variantOption: VariantOptionFilter
  ) @inContext(country: $country, language: $language) {
    collection(handle: $handle) {
      id
      handle
      title
      description
      seo {
        description
        title
      }
      image {
        id
        url
        width
        height
        altText
      }
      products(
        first: $pageBy,
        after: $cursor,
        filters: {
          productVendor: $productVendor,
          productType: $productType,
          available: $available
          variantOption: $variantOption
        }
      ) {
        filters {
          id
          label
          type
          values {
            id
            label
            count
            input
          }
        }
        nodes {
          ...ProductCard
        }
        pageInfo {
          hasNextPage
          endCursor
        }
      }
    }
  }
`;<|MERGE_RESOLUTION|>--- conflicted
+++ resolved
@@ -45,14 +45,8 @@
   const {language, country} = getLocalizationFromLang(params.lang);
 
   const {collection} = await storefront.query<{
-<<<<<<< HEAD
-    collection: Collection;
+    collection: CollectionType;
   }>(COLLECTION_QUERY, {
-=======
-    collection: CollectionType;
-  }>({
-    query: COLLECTION_QUERY,
->>>>>>> b9fa1175
     variables: {
       ...variables,
       handle: collectionHandle,
