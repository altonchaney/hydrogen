import {Disclosure, Listbox} from '@headlessui/react';
import {defer, type LoaderArgs} from '@shopify/hydrogen-remix';
import {
  useLoaderData,
  Await,
  useSearchParams,
  useLocation,
  useTransition,
} from '@remix-run/react';
import {Money, ShopPayButton} from '@shopify/hydrogen-react';
import {type ReactNode, useRef, Suspense, useMemo} from 'react';
import {
  Heading,
  IconCaret,
  IconCheck,
  IconClose,
  ProductGallery,
  ProductSwimlane,
  Section,
  Skeleton,
  Text,
  Link,
  Button,
} from '~/components';
import {getExcerpt, getLocalizationFromLang} from '~/lib/utils';
import invariant from 'tiny-invariant';
import clsx from 'clsx';
import {
  ProductVariant,
  SelectedOptionInput,
  Product,
  Shop,
  ProductConnection,
  LanguageCode,
  CountryCode,
} from '@shopify/hydrogen-react/storefront-api-types';
import {
  MEDIA_FRAGMENT,
  PRODUCT_CARD_FRAGMENT,
  PRODUCT_VARIANT_FRAGMENT,
} from '~/data'; /* @todo: we move these to app/graphql ? */
import {LinesAddForm} from '~/routes/__resources/cart/LinesAdd';

export async function loader({
  params,
  request,
  context: {storefront},
}: LoaderArgs) {
  const {productHandle} = params;
  invariant(productHandle, 'Missing productHandle param, check route filename');

  const {language, country} = getLocalizationFromLang(params.lang);
  const searchParams = new URL(request.url).searchParams;

  const selectedOptions: SelectedOptionInput[] = [];
  searchParams.forEach((value, name) => {
    selectedOptions.push({name, value});
  });

  const {shop, product} = await storefront.query<{
    product: Product & {selectedVariant?: ProductVariant};
    shop: Shop;
  }>(PRODUCT_QUERY, {
    variables: {
      handle: productHandle,
      country,
      language,
      selectedOptions,
    },
  });

  if (!product?.id) {
    throw new Error('product not found');
  }

  const recommended = getRecommendedProducts(
    storefront,
    language,
    country,
    product.id,
  );

  return defer({
    product,
    shop,
<<<<<<< HEAD
    recommended,
=======
    recommended: getRecommendedProducts(
      storefront,
      language,
      country,
      product.id,
    ),
  });
};

async function getRecommendedProducts(
  storefront: LoaderArgs['context']['storefront'],
  language: LanguageCode,
  country: CountryCode,
  productId: string,
) {
  const products = await storefront.query<{
    recommended: ProductType[];
    additional: ProductConnection;
  }>(RECOMMENDED_PRODUCTS_QUERY, {
    variables: {
      productId,
      count: 12,
      language,
      country,
    },
>>>>>>> ca61d779
  });
}

export default function Product() {
  const {product, shop, recommended} = useLoaderData<typeof loader>();
  const {media, title, vendor, descriptionHtml} = product;
  const {shippingPolicy, refundPolicy} = shop;

  return (
    <>
      <Section padding="x" className="px-0">
        <div className="grid items-start md:gap-6 lg:gap-20 md:grid-cols-2 lg:grid-cols-3">
          <ProductGallery
            media={media.nodes}
            className="w-screen md:w-full lg:col-span-2"
          />
          <div className="sticky md:-mb-nav md:top-nav md:-translate-y-nav md:h-screen md:pt-nav hiddenScroll md:overflow-y-scroll">
            <section className="flex flex-col w-full max-w-xl gap-8 p-6 md:mx-auto md:max-w-sm md:px-0">
              <div className="grid gap-2">
                <Heading as="h1" format className="whitespace-normal">
                  {title}
                </Heading>
                {vendor && (
                  <Text className={'opacity-50 font-medium'}>{vendor}</Text>
                )}
              </div>
              <ProductForm />
              <div className="grid gap-4 py-4">
                {descriptionHtml && (
                  <ProductDetail
                    title="Product Details"
                    content={descriptionHtml}
                  />
                )}
                {shippingPolicy?.body && (
                  <ProductDetail
                    title="Shipping"
                    content={getExcerpt(shippingPolicy.body)}
                    learnMore={`/policies/${shippingPolicy.handle}`}
                  />
                )}
                {refundPolicy?.body && (
                  <ProductDetail
                    title="Returns"
                    content={getExcerpt(refundPolicy.body)}
                    learnMore={`/policies/${refundPolicy.handle}`}
                  />
                )}
              </div>
            </section>
          </div>
        </div>
      </Section>
      <Suspense fallback={<Skeleton className="h-32" />}>
        <Await
          errorElement="There was a problem loading related products"
          resolve={recommended}
        >
          {(products) => (
            <ProductSwimlane title="Related Products" products={products} />
          )}
        </Await>
      </Suspense>
    </>
  );
}

export function ProductForm() {
  const {product} = useLoaderData<typeof loader>();

  const [currentSearchParams] = useSearchParams();
  const transition = useTransition();
  const selectingVariant = transition.state === 'loading';

  /**
   * We update `searchParams` with in-flight request data from `transition` (if available)
   * to create an optimistic UI, e.g. check the product option before the
   * request has completed.
   */
  const searchParams = useMemo(() => {
    return selectingVariant && transition.location
      ? new URLSearchParams(transition.location.search)
      : currentSearchParams;
  }, [selectingVariant, currentSearchParams, transition]);

  const firstVariant = product.variants.nodes[0];

  /**
   * We're making an explicit choice here to display the product options
   * UI with a default variant, rather than wait for the user to select
   * options first. Developers are welcome to opt-out of this behavior.
   * By default, the first variant's options are used.
   */
  const searchParamsWithDefaults = useMemo<URLSearchParams>(() => {
    const clonedParams = new URLSearchParams(searchParams);

    for (const {name, value} of firstVariant.selectedOptions) {
      if (!searchParams.has(name)) {
        clonedParams.set(name, value);
      }
    }

    return clonedParams;
  }, [searchParams, firstVariant.selectedOptions]);

  /**
   * Likewise, we're defaulting to the first variant for purposes
   * of add to cart if there is none returned from the loader.
   * A developer can opt out of this, too.
   */
  const selectedVariant = product.selectedVariant ?? firstVariant;
  const isOutOfStock = !selectedVariant?.availableForSale;
  const isOnSale =
    selectedVariant?.price?.amount &&
    selectedVariant?.compareAtPrice?.amount &&
    selectedVariant?.price?.amount < selectedVariant?.compareAtPrice?.amount;

  return (
    <div className="grid gap-10">
      <div className="grid gap-4">
        <ProductOptions
          options={product.options}
          searchParamsWithDefaults={searchParamsWithDefaults}
        />
        <div className="grid items-stretch gap-4">
          {selectedVariant && (
            <LinesAddForm
              lines={[
                {
                  variant: selectedVariant,
                  quantity: 1,
                },
              ]}
            >
              {({state, error}) => {
                return (
                  <>
                    <Button
                      as="button"
                      width="full"
                      type="submit"
                      variant={isOutOfStock ? 'secondary' : 'primary'}
                      disabled={
                        isOutOfStock || selectingVariant || state !== 'idle'
                      }
                    >
                      {isOutOfStock ? (
                        <Text>Sold out</Text>
                      ) : (
                        <Text
                          as="span"
                          className="flex items-center justify-center gap-2"
                        >
                          <span>
                            {state === 'idle' ? 'Add to Bag' : 'Adding to Bag'}
                          </span>{' '}
                          <span>·</span>{' '}
                          <Money
                            withoutTrailingZeros
                            data={selectedVariant?.price!}
                            as="span"
                          />
                          {isOnSale && (
                            <Money
                              withoutTrailingZeros
                              data={selectedVariant?.compareAtPrice!}
                              as="span"
                              className="opacity-50 strike"
                            />
                          )}
                        </Text>
                      )}
                    </Button>
                    {error ? <Text>{error}</Text> : null}
                  </>
                );
              }}
            </LinesAddForm>
          )}
          {!isOutOfStock && (
            <ShopPayButton variantIds={[selectedVariant?.id!]} />
          )}
        </div>
      </div>
    </div>
  );
}

function ProductOptions({
  options,
  searchParamsWithDefaults,
}: {
  options: Product['options'];
  searchParamsWithDefaults: URLSearchParams;
}) {
  const closeRef = useRef<HTMLButtonElement>(null);
  return (
    <>
      {options
        .filter((option) => option.values.length > 1)
        .map((option) => (
          <div
            key={option.name}
            className="flex flex-col flex-wrap mb-4 gap-y-2 last:mb-0"
          >
            <Heading as="legend" size="lead" className="min-w-[4rem]">
              {option.name}
            </Heading>
            <div className="flex flex-wrap items-baseline gap-4">
              {/**
               * First, we render a bunch of <Link> elements for each option value.
               * When the user clicks one of these buttons, it will hit the loader
               * to get the new data.
               *
               * If there are more than 7 values, we render a dropdown.
               * Otherwise, we just render plain links.
               */}
              {option.values.length > 7 ? (
                <div className="relative w-full">
                  <Listbox>
                    {({open}) => (
                      <>
                        <Listbox.Button
                          ref={closeRef}
                          className={clsx(
                            'flex items-center justify-between w-full py-3 px-4 border border-primary',
                            open
                              ? 'rounded-b md:rounded-t md:rounded-b-none'
                              : 'rounded',
                          )}
                        >
                          <span>
                            {searchParamsWithDefaults.get(option.name)}
                          </span>
                          <IconCaret direction={open ? 'up' : 'down'} />
                        </Listbox.Button>
                        <Listbox.Options
                          className={clsx(
                            'border-primary bg-contrast absolute bottom-12 z-30 grid h-48 w-full overflow-y-scroll rounded-t border px-2 py-2 transition-[max-height] duration-150 sm:bottom-auto md:rounded-b md:rounded-t-none md:border-t-0 md:border-b',
                            open ? 'max-h-48' : 'max-h-0',
                          )}
                        >
                          {option.values.map((value) => (
                            <Listbox.Option
                              key={`option-${option.name}-${value}`}
                              value={value}
                            >
                              {({active}) => (
                                <ProductOptionLink
                                  optionName={option.name}
                                  optionValue={value}
                                  className={clsx(
                                    'text-primary w-full p-2 transition rounded flex justify-start items-center text-left cursor-pointer',
                                    active && 'bg-primary/10',
                                  )}
                                  searchParams={searchParamsWithDefaults}
                                  onClick={() => {
                                    if (!closeRef?.current) return;
                                    closeRef.current.click();
                                  }}
                                >
                                  {value}
                                  {searchParamsWithDefaults.get(option.name) ===
                                    value && (
                                    <span className="ml-2">
                                      <IconCheck />
                                    </span>
                                  )}
                                </ProductOptionLink>
                              )}
                            </Listbox.Option>
                          ))}
                        </Listbox.Options>
                      </>
                    )}
                  </Listbox>
                </div>
              ) : (
                <>
                  {option.values.map((value) => {
                    const checked =
                      searchParamsWithDefaults.get(option.name) === value;
                    const id = `option-${option.name}-${value}`;

                    return (
                      <Text key={id}>
                        <ProductOptionLink
                          optionName={option.name}
                          optionValue={value}
                          searchParams={searchParamsWithDefaults}
                          className={clsx(
                            'leading-none py-1 border-b-[1.5px] cursor-pointer transition-all duration-200',
                            checked ? 'border-primary/50' : 'border-primary/0',
                          )}
                        />
                      </Text>
                    );
                  })}
                </>
              )}
            </div>
          </div>
        ))}
    </>
  );
}

function ProductOptionLink({
  optionName,
  optionValue,
  searchParams,
  children,
  ...props
}: {
  optionName: string;
  optionValue: string;
  searchParams: URLSearchParams;
  children?: ReactNode;
  [key: string]: any;
}) {
  const {pathname} = useLocation();
  const isLangPathname = /\/[a-zA-Z]{2}-[a-zA-Z]{2}\//g.test(pathname);
  // fixes internalized pathname
  const path = isLangPathname
    ? `/${pathname.split('/').slice(2).join('/')}`
    : pathname;

  const clonedSearchParams = new URLSearchParams(searchParams);
  clonedSearchParams.set(optionName, optionValue);

  return (
    <Link
      {...props}
      prefetch="intent"
      replace
      to={`${path}?${clonedSearchParams.toString()}`}
    >
      {children ?? optionValue}
    </Link>
  );
}

function ProductDetail({
  title,
  content,
  learnMore,
}: {
  title: string;
  content: string;
  learnMore?: string;
}) {
  return (
    <Disclosure key={title} as="div" className="grid w-full gap-2">
      {({open}) => (
        <>
          <Disclosure.Button className="text-left">
            <div className="flex justify-between">
              <Text size="lead" as="h4">
                {title}
              </Text>
              <IconClose
                className={clsx(
                  'transition-transform transform-gpu duration-200',
                  !open && 'rotate-[45deg]',
                )}
              />
            </div>
          </Disclosure.Button>

          <Disclosure.Panel className={'pb-4 pt-2 grid gap-2'}>
            <div
              className="prose dark:prose-invert"
              dangerouslySetInnerHTML={{__html: content}}
            />
            {learnMore && (
              <div className="">
                <Link
                  className="pb-px border-b border-primary/30 text-primary/50"
                  to={learnMore}
                >
                  Learn more
                </Link>
              </div>
            )}
          </Disclosure.Panel>
        </>
      )}
    </Disclosure>
  );
}

const PRODUCT_QUERY = `#graphql
  ${MEDIA_FRAGMENT}
  ${PRODUCT_VARIANT_FRAGMENT}
  query Product(
    $country: CountryCode
    $language: LanguageCode
    $handle: String!
    $selectedOptions: [SelectedOptionInput!]!
  ) @inContext(country: $country, language: $language) {
    product(handle: $handle) {
      id
      title
      vendor
      handle
      descriptionHtml
      options {
        name
        values
      }
      selectedVariant: variantBySelectedOptions(selectedOptions: $selectedOptions) {
        ...ProductVariantFragment
      }
      media(first: 7) {
        nodes {
          ...Media
        }
      }
      variants(first: 1) {
        nodes {
          ...ProductVariantFragment
        }
      }
      seo {
        description
        title
      }
    }
    shop {
      name
      shippingPolicy {
        body
        handle
      }
      refundPolicy {
        body
        handle
      }
    }
  }
`;

const RECOMMENDED_PRODUCTS_QUERY = `#graphql
  ${PRODUCT_CARD_FRAGMENT}
  query productRecommendations(
    $productId: ID!
    $count: Int
    $country: CountryCode
    $language: LanguageCode
  ) @inContext(country: $country, language: $language) {
    recommended: productRecommendations(productId: $productId) {
      ...ProductCard
    }
    additional: products(first: $count, sortKey: BEST_SELLING) {
      nodes {
        ...ProductCard
      }
    }
  }
`;

async function getRecommendedProducts(
  storefront: LoaderArgs['context']['storefront'],
  language: LanguageCode,
  country: CountryCode,
  productId: string,
) {
  const products = await storefront.query<{
    recommended: Product[];
    additional: ProductConnection;
  }>({
    query: RECOMMENDED_PRODUCTS_QUERY,
    variables: {
      productId,
      count: 12,
      language,
      country,
    },
  });

  invariant(products, 'No data returned from Shopify API');

  const mergedProducts = products.recommended
    .concat(products.additional.nodes)
    .filter(
      (value, index, array) =>
        array.findIndex((value2) => value2.id === value.id) === index,
    );

  const originalProduct = mergedProducts
    .map((item: Product) => item.id)
    .indexOf(productId);

  mergedProducts.splice(originalProduct, 1);

  return mergedProducts;
}<|MERGE_RESOLUTION|>--- conflicted
+++ resolved
@@ -83,37 +83,9 @@
   return defer({
     product,
     shop,
-<<<<<<< HEAD
-    recommended,
-=======
-    recommended: getRecommendedProducts(
-      storefront,
-      language,
-      country,
-      product.id,
-    ),
+    recommended
   });
 };
-
-async function getRecommendedProducts(
-  storefront: LoaderArgs['context']['storefront'],
-  language: LanguageCode,
-  country: CountryCode,
-  productId: string,
-) {
-  const products = await storefront.query<{
-    recommended: ProductType[];
-    additional: ProductConnection;
-  }>(RECOMMENDED_PRODUCTS_QUERY, {
-    variables: {
-      productId,
-      count: 12,
-      language,
-      country,
-    },
->>>>>>> ca61d779
-  });
-}
 
 export default function Product() {
   const {product, shop, recommended} = useLoaderData<typeof loader>();
