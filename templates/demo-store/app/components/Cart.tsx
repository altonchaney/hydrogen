--- conflicted
+++ resolved
@@ -1,5 +1,5 @@
 import clsx from 'clsx';
-import {useId, useRef, useState} from 'react';
+import {useId, useRef} from 'react';
 import {useScroll} from 'react-use';
 import {flattenConnection, Image, Money} from '@shopify/hydrogen-react';
 import {
@@ -18,11 +18,8 @@
   CartLineUpdateInput,
 } from '@shopify/hydrogen-react/storefront-api-types';
 import {useFetcher} from '@remix-run/react';
-<<<<<<< HEAD
 import {useEventIdFetchers} from '~/hooks/useEventIdFetchers';
-=======
 import {CartAction} from '~/lib/type';
->>>>>>> e53a4af7
 
 type Layouts = 'page' | 'drawer';
 
