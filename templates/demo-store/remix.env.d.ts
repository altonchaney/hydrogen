/// <reference types="@remix-run/dev" />
/// <reference types="@shopify/remix-oxygen" />
/// <reference types="@shopify/oxygen-workers-types" />

import type {StorefrontClient} from '@shopify/hydrogen';
import type {HydrogenSession} from '~/lib/session.server';

/**
 * Declare expected Env parameter in fetch handler.
 */
declare global {
  interface Env {
    SESSION_SECRET: string;
<<<<<<< HEAD
    SHOPIFY_STOREFRONT_API_PUBLIC_TOKEN: string;
    SHOPIFY_STOREFRONT_API_VERSION: string;
    SHOPIFY_STORE_DOMAIN: string;
    /** This env variable should only be set to the string 'true' in development; don't add to your production environments as it will enable the GraphIQL route. */
    SHOPIFY_DEV_GRAPHIQL: 'true' | undefined;
=======
    PUBLIC_STOREFRONT_API_TOKEN: string;
    PRIVATE_STOREFRONT_API_TOKEN: string;
    PUBLIC_STOREFRONT_API_VERSION: string;
    PUBLIC_STORE_DOMAIN: string;
>>>>>>> d2c57e6c
  }
}

/**
 * Declare local additions to `AppLoadContext` to include the session utilities we injected in `server.ts`.
 */
declare module '@shopify/remix-oxygen' {
  export interface AppLoadContext {
    waitUntil: ExecutionContext['waitUntil'];
    session: HydrogenSession;
    storefront: StorefrontClient['storefront'];
    cache: Cache;
    env: Env;
  }
}

// Needed to make this file a module.
export {};<|MERGE_RESOLUTION|>--- conflicted
+++ resolved
@@ -11,18 +11,12 @@
 declare global {
   interface Env {
     SESSION_SECRET: string;
-<<<<<<< HEAD
-    SHOPIFY_STOREFRONT_API_PUBLIC_TOKEN: string;
-    SHOPIFY_STOREFRONT_API_VERSION: string;
-    SHOPIFY_STORE_DOMAIN: string;
-    /** This env variable should only be set to the string 'true' in development; don't add to your production environments as it will enable the GraphIQL route. */
-    SHOPIFY_DEV_GRAPHIQL: 'true' | undefined;
-=======
     PUBLIC_STOREFRONT_API_TOKEN: string;
     PRIVATE_STOREFRONT_API_TOKEN: string;
     PUBLIC_STOREFRONT_API_VERSION: string;
     PUBLIC_STORE_DOMAIN: string;
->>>>>>> d2c57e6c
+    /** This env variable should only be set to the string 'true' in development; don't add to your production environments as it will enable the GraphIQL route. */
+    SHOPIFY_DEV_GRAPHIQL: 'true' | undefined;
   }
 }
 
